<<<<<<< HEAD
[workspace]
resolver = "2"
members = ["crates/infrarust*"]

[workspace.package]
version = "1.2.0"
=======
[package]
name = "infrarust"
version = "1.2.1"
>>>>>>> da3508ce
edition = "2024"
authors = ["Shadowner"]
repository = "https://github.com/shadowner/infrarust"
license = "AGPL-3.0-only"
homepage = "https://infrarust.dev"

[workspace.dependencies]
# Async & Runtime
async-trait = "0.1.88"
futures = "0.3.31"
tokio = { version = "1.44.2", features = ["full"] }
tokio-test = "0.4.4"

# Cryptography & Security
aes = "0.8.4"
base64 = "0.22.1"
cfb8 = "0.8.1"
hex = "0.4.3"
rand = "0.8.5"
rsa = "0.9.8"
rsa-der = "0.3.0"
sha1 = "0.10.6"

# CLI & Configuration
atty = "0.2.14"
chrono = "0.4.40"
clap = { version = "4.5.37", features = ["derive"] }

# Data Structures & Algorithms
dashmap = "6.1.0"
generic-array = "1.2.0"
lru = "0.14.0"
num-bigint = "0.4.6"
num-traits = "0.2.19"
once_cell = "1.21.3"
parking_lot = "0.12.3"
xxhash-rust = { version = "0.8.15", features = ["xxh64"] }

# Error Handling
anyhow = "1.0.98"
thiserror = "2.0.12"

# Logging & Telemetry
opentelemetry = { version = "0.29.1", features = ["metrics"] }
opentelemetry_sdk = { version = "0.29.0", features = ["metrics", "rt-tokio"] }
opentelemetry-appender-log = { version = "0.29.0" }
opentelemetry-otlp = { version = "0.29.0", features = [
    "grpc-tonic",
    "trace",
    "metrics",
    "logs",
    "tokio",
] }
opentelemetry-semantic-conventions = { version = "0.29.0" }
opentelemetry-stdout = { version = "0.29.0" }
tracing = "0.1.41"
tracing-opentelemetry = "0.30.0"
tracing-subscriber = { version = "0.3.19", features = ["env-filter", "fmt"] }

# Networking & Protocol
bollard = "0.18.1"
bytes = "1.10.1"
ipnetwork = "0.21.0"
proxy-protocol = "0.5"
reqwest = { version = "0.12.15", features = [
    "json",
    "rustls-tls",
], default-features = false }

# Serialization & Data Formats
serde = { version = "1.0.219", features = ["derive"] }
serde_json = "1.0.140"
serde_yaml = "0.9.33"
uuid = { version = "1.16.0", features = ["v4", "serde"] }

# System & Resource Management
libdeflater = "1.23.1"
notify = "8.0.0"
sysinfo = { version = "0.34.2" }
tempfile = "3.19.1"
walkdir = "2.5.0"
wildmatch = "2.4.0"<|MERGE_RESOLUTION|>--- conflicted
+++ resolved
@@ -1,15 +1,9 @@
-<<<<<<< HEAD
 [workspace]
 resolver = "2"
 members = ["crates/infrarust*"]
 
 [workspace.package]
-version = "1.2.0"
-=======
-[package]
-name = "infrarust"
 version = "1.2.1"
->>>>>>> da3508ce
 edition = "2024"
 authors = ["Shadowner"]
 repository = "https://github.com/shadowner/infrarust"
